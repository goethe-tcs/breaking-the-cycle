--- conflicted
+++ resolved
@@ -8,12 +8,5 @@
 pub mod log;
 pub mod pre_processor;
 pub mod pre_processor_reduction;
-<<<<<<< HEAD
 pub mod random_models;
-pub mod signal_handling;
-
-#[cfg(feature = "pace-logging")]
-pub mod log;
-=======
-pub mod random_models;
->>>>>>> 30ecc5f1
+pub mod signal_handling;