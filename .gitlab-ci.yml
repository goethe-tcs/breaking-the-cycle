--- conflicted
+++ resolved
@@ -1,32 +1,3 @@
-<<<<<<< HEAD
-stages:
-  - test
-  - clippy
-
-before_script:
-  - git submodule update --init --recursive
-
-cargo-test:
-  image: gitlab.ae.cs.uni-frankfurt.de:5001/ae-ci/aeffm-rust
-  stage: test
-  script:
-    - rustup default nightly
-    - cargo test
-
-cargo-test-release:
-  image: gitlab.ae.cs.uni-frankfurt.de:5001/ae-ci/aeffm-rust
-  stage: test
-  script:
-    - rustup default nightly
-    - cargo test --release
-
-cargo-clippy:
-  image: gitlab.ae.cs.uni-frankfurt.de:5001/ae-ci/aeffm-rust
-  stage: test
-  script:
-    - rustup default nightly
-    - cargo clippy --all-features -- -D clippy::all
-=======
 stages:
   - primary
   - extras
@@ -68,5 +39,4 @@
     reports:
       cobertura: coverage.xml
     paths:
-      - 'coverage'
->>>>>>> 32851513
+      - 'coverage'